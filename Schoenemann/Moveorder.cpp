--- conflicted
+++ resolved
@@ -1,16 +1,10 @@
 #include "Moveorder.h"
-<<<<<<< HEAD
+
 #include "consts.h"
 #include "tt.h"
 
 Movelist orderMoves(Movelist moveList, Hash* entry)
 {
-=======
-
-Movelist orderMoves(Movelist moveList, Hash* entry)
-{
-
->>>>>>> 8a6f8ab1
 	if (entry == nullptr)
 	{
 		return moveList;
