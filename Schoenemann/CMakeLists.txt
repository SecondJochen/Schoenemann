<<<<<<< HEAD
﻿add_executable (Schoenemann "Schoenemann.cpp" "Schoenemann.h" "evaluate.cpp" "evaluate.h" "search.cpp" "search.h" "timeman.cpp" "timeman.h" "psqt.cpp" "psqt.h" "tt.cpp" "tt.h" "moveorder.cpp" "moveorder.h"  "consts.h" "datagen/gen.h" "datagen/gen.cpp")

if (CMAKE_VERSION VERSION_GREATER 3.12)
  set_property(TARGET Schoenemann PROPERTY CXX_STANDARD 20)
endif()
=======
﻿add_executable (Schoenemann "Schoenemann.cpp" "Schoenemann.h" "evaluate.cpp" "evaluate.h" "search.cpp" "search.h"         "movegen/benchmark.hpp" "timeman.cpp" "timeman.h" "psqt.cpp" "psqt.h" "tt.cpp" "tt.h" "moveorder.cpp" "moveorder.h"  "consts.h" "datagen/gen.h" "datagen/gen.cpp" "nnue.cpp" "nnue.h" "incbin.h" "file.cpp"  "helper.cpp" "helper.h")

if (CMAKE_VERSION VERSION_GREATER 3.12)
  set_property(TARGET Schoenemann PROPERTY CXX_STANDARD 20)
endif()
>>>>>>> 8a6f8ab1
<|MERGE_RESOLUTION|>--- conflicted
+++ resolved
@@ -1,13 +1,6 @@
-<<<<<<< HEAD
 ﻿add_executable (Schoenemann "Schoenemann.cpp" "Schoenemann.h" "evaluate.cpp" "evaluate.h" "search.cpp" "search.h" "timeman.cpp" "timeman.h" "psqt.cpp" "psqt.h" "tt.cpp" "tt.h" "moveorder.cpp" "moveorder.h"  "consts.h" "datagen/gen.h" "datagen/gen.cpp")
+
 
 if (CMAKE_VERSION VERSION_GREATER 3.12)
   set_property(TARGET Schoenemann PROPERTY CXX_STANDARD 20)
-endif()
-=======
-﻿add_executable (Schoenemann "Schoenemann.cpp" "Schoenemann.h" "evaluate.cpp" "evaluate.h" "search.cpp" "search.h"         "movegen/benchmark.hpp" "timeman.cpp" "timeman.h" "psqt.cpp" "psqt.h" "tt.cpp" "tt.h" "moveorder.cpp" "moveorder.h"  "consts.h" "datagen/gen.h" "datagen/gen.cpp" "nnue.cpp" "nnue.h" "incbin.h" "file.cpp"  "helper.cpp" "helper.h")
-
-if (CMAKE_VERSION VERSION_GREATER 3.12)
-  set_property(TARGET Schoenemann PROPERTY CXX_STANDARD 20)
-endif()
->>>>>>> 8a6f8ab1
+endif()