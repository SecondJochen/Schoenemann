--- conflicted
+++ resolved
@@ -14,13 +14,9 @@
 
 int Search::pvs(int alpha, int beta, int depth, int ply, Board& board)
 {
-<<<<<<< HEAD
-    nodes++;
-
-=======
     //Increment nodes by one
     nodes++;
->>>>>>> 8a6f8ab1
+
     if (shouldStop)
     {
         return beta;
@@ -43,7 +39,6 @@
     int hashedScore = 0;
     short hashedType = 0;
     int hashedDepth = 0;
-<<<<<<< HEAD
     int staticEval = NO_VALUE;
 
     const bool pvNode = (alpha != beta) - 1;
@@ -57,32 +52,11 @@
     if (!isNullptr)
     {
         if (zobristKey == entry->key)
-=======
-    int staticEval = 50000;
-
-    const bool pvNode = alpha != beta - 1;
-    const bool root = ply == 0;
-
-    uint64_t key = board.zobrist();
-
-    Hash* entry = transpositionTabel.getHash(key);
-
-    bool isNullptr = (entry == nullptr) ? true : false;
-
-    if (!isNullptr)
-    {
-        if (key == entry->key)
->>>>>>> 8a6f8ab1
         {
             hashedScore = transpositionTabel.ScoreFromTT(entry->score, ply);
             hashedType = entry->type;
             hashedDepth = entry->depth;
-<<<<<<< HEAD
             staticEval = entry->eval;
-=======
-            hashedEval = entry->eval;
-            staticEval = hashedEval;
->>>>>>> 8a6f8ab1
         }
 
         if (!pvNode && hashedDepth >= depth && transpositionTabel.checkForMoreInformation(hashedType, hashedScore, beta))
@@ -91,20 +65,13 @@
                 hashedType == UPPER_BOUND && hashedScore <= alpha ||
                 hashedType == LOWER_BOUND && hashedScore >= beta)
             {
-<<<<<<< HEAD
                 transpositions++;
-=======
->>>>>>> 8a6f8ab1
                 return hashedScore;
             }
         }
     }
 
-<<<<<<< HEAD
     if (staticEval == NO_VALUE)
-=======
-    if (staticEval == 50000)
->>>>>>> 8a6f8ab1
     {
         staticEval = evaluate(board);
     }
@@ -205,11 +172,7 @@
         {
             finalType = UPPER_BOUND;
         }
-<<<<<<< HEAD
         transpositionTabel.storeEvaluation(zobristKey, depth, finalType, transpositionTabel.ScoreToTT(bestScore, ply), bestMove, staticEval);
-=======
-        transpositionTabel.storeEvaluation(key, depth, finalType, transpositionTabel.ScoreToTT(bestScore, ply), bestMove, staticEval);
->>>>>>> 8a6f8ab1
     }
 
     return bestScore;
@@ -217,33 +180,17 @@
 
 int Search::qs(int alpha, int beta, Board& board, int ply)
 {
-<<<<<<< HEAD
     nodes++;
     const bool pvNode = (alpha != beta) - 1;
     const std::uint64_t zobristKey = board.zobrist();
 
     Hash* entry = transpositionTabel.getHash(zobristKey);
     const bool isNullptr = entry == nullptr ? true : false;
-=======
-    //Increment nodes by one
-    nodes++;
->>>>>>> 8a6f8ab1
 
     int hashedScore = 0;
     int hashedEval = 0;
     short hashedType = 0;
-<<<<<<< HEAD
     int standPat = NO_VALUE;
-=======
-    int standPat = 50000;
-    const bool pvNode = alpha != beta - 1;
-
-    uint64_t key = board.zobrist();
-
-    Hash* entry = transpositionTabel.getHash(key);
-
-    bool isNullptr = (entry == nullptr) ? true : false;
->>>>>>> 8a6f8ab1
 
     if (!isNullptr)
     {
@@ -260,6 +207,7 @@
                 hashedType == UPPER_BOUND && hashedScore <= alpha ||
                 hashedType == LOWER_BOUND && hashedScore >= beta)
             {
+                transpositions++;
                 return hashedScore;
             }
         }
@@ -270,11 +218,7 @@
         standPat = hashedScore;
     }
 
-<<<<<<< HEAD
     if (standPat == NO_VALUE)
-=======
-    if (standPat == 50000)
->>>>>>> 8a6f8ab1
     {
         standPat = evaluate(board);
     }
