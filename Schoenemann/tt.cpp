--- conflicted
+++ resolved
@@ -14,25 +14,16 @@
 	node->setEntry(key, depth, type, score, move, eval);
 }
 
-
-<<<<<<< HEAD
 Hash *tt::getHash(std::uint64_t zobristKey)
 {
 	//Gets the index based on the zobrist key
 	std::uint64_t index = zobristKey % size;
-=======
-Hash *tt::getHash(uint64_t key)
-{
-
-	//Gets the index based on the zobrist key
-	uint64_t index = key % size;
->>>>>>> 8a6f8ab1
 
 	//Getting the node by the index
 	Hash* node = table + index;
 
 	//Check all two buckets
-	if (node->key == key)
+	if (node->key == zobristKey)
 	{
 		return node;
 	}
@@ -43,7 +34,6 @@
 void tt::clear() 
 {
 	memset(static_cast<void*>(table), 0, size * sizeof(Hash));
-
 }
 
 void tt::init(std::uint64_t MB) 
