﻿#include "Schoenemann.h"
#include "search.h"
#include "nnue.h"
#include "consts.h"
#include "helper.h"
#include "datagen/gen.h"
#include "movegen/chess.hpp"

using namespace chess;

Search seracher;
<<<<<<< HEAD
tt transpositionTabel(8);
=======
tt transpositionTabel(64);
>>>>>>> 8a6f8ab1
uciRunner mainRunner;
psqt bouns;

int timeLeft = 0;
int increment = 0;
int newTranspositionTableSize = 8;

int main(int argc, char* argv[]) {

	//The main board
	Board board;

	//UCI-Command stuff
	std::string token, cmd;

	//Reset the board
	board.setFen(STARTPOS);

	//Disable FRC (Fisher-Random-Chess)
	board.set960(false);
<<<<<<< HEAD
	transpositionTabel.setSize(8);
	if (argc > 1 && strcmp(argv[1], "bench") == 0)
	{
		mainRunner.run_benchmark();
		return 0;
	}

=======

	//Load the neural network
	LoadNetwork();

	//Move this above the checking for a bench command
	transpositionTabel.setSize(8);

	//Check for an incoming bench command
	if (argc > 1 && strcmp(argv[1], "bench") == 0)
	{
		run_benchmark();
		return 0;
	}

	//Main UCI-Loop
>>>>>>> 8a6f8ab1
	do
	{
		if (argc == 1 && !getline(std::cin, cmd))
		{
			cmd = "quit";
		}

		/*
		std::ofstream debug;
		debug.open("outputlog.txt", std::ios_base::app);
		debug << cmd << "\n";
		debug.close();
		*/

		std::istringstream is(cmd);
		cmd.clear();
		is >> std::skipws >> token;

		if (token == "uci")
		{
			uciPrint();
		}
		else if (token == "isready")
		{
			std::cout << "readyok" << std::endl;
		}
		else if (token == "ucinewgame")
		{
			//Reset the board
			board.setFen(STARTPOS);

			//Clear the transposition table
			transpositionTabel.clear();
		}
		else if (token == "setoption")
		{
			is >> token;

			if (token == "name") {
				is >> token;
				if (token == "Hash")
				{
					is >> token;
					if (token == "value")
					{
						is >> token;
						newTranspositionTableSize = std::stoi(token);
						transpositionTabel.clear();
						transpositionTabel.setSize(newTranspositionTableSize);
					}
				}
			}
		}
		else if (token == "position")
		{
			board.setFen(STARTPOS);
			std::string fen;
			std::vector<std::string> moves;
			bool isFen = false;
			while (is >> token)
			{
				if (token == "fen")
				{
					isFen = true;
					while (is >> token && token != "moves")
					{
						fen += token + " ";
					}
					fen = fen.substr(0, fen.size() - 1);
					board.setFen(fen);
				}
				else if (token != "moves" && isFen)
				{
					moves.push_back(token);
				}
			}

			for (const auto& move : moves)
			{
				board.makeMove(uci::uciToMove(board, move));
			}
		}
		else if (token == "go")
		{
			int number[4];
			bool hasTime = false;
			is >> token;
			while (is.good())
			{
				if (token == "wtime")
				{
					is >> token;
					number[0] = std::stoi(token);
					hasTime = true;
				}
				else if (token == "btime")
				{
					is >> token;
					number[1] = std::stoi(token);
					hasTime = true;
				}
				else if (token == "winc")
				{
					is >> token;
					number[2] = std::stoi(token);
				}
				else if (token == "binc")
				{
					is >> token;
					number[3] = std::stoi(token);
				}
				else if (token == "depth")
				{
					is >> token;
					seracher.pvs(-32767, 32767, std::stoi(token), 0, board);
					std::cout << "bestmove " << seracher.bestMove << std::endl;
				}
				if (!(is >> token)) break;
			}
			if (hasTime)
			{
				if (board.sideToMove() == Color::WHITE)
				{
					timeLeft = number[0];
					increment = number[2];
				}
				else
				{
					timeLeft = number[1];
					increment = number[3];
				}
				seracher.iterativeDeepening(board);
			}
		}
		else if (token == "d")
		{
			std::cout << board << std::endl;
		}
		else if (token == "bench")
		{
			run_benchmark();
		}
		else if (token == "nodes")
		{
			std::cout << seracher.nodes << std::endl;
		}
		else if (token == "datagen")
		{
			is >> token;
			generateDataSet(std::stoi(token));
		}
		else if (token == "ttest")
		{
			transpositionTableTest(board);
		}
		else if (token == "nn")
		{
<<<<<<< HEAD
			//Set up a unice position
			board.setFen("3N4/2p5/5K2/k1PB3p/3Pr3/1b5p/6p1/5nB1 w - - 0 1");
			std::uint64_t key = board.zobrist();

			//Store the information

			transpositionTabel.storeEvaluation(key, 2, LOWER_BOUND, transpositionTabel.ScoreToTT(200, 1), uci::uciToMove(board, "d5e4"), 1);

			//Try to get the information out of the table

			Hash* entry = transpositionTabel.getHash(key);
			
			if (entry == nullptr)
			{
				std::cout << "The entry is a nullptr" << std::endl;
				continue;
			}
			std::uint64_t hashedKey = entry->key;
			short hashedDepth = entry->depth;
			short hashedType = entry->type;
			int hashedScore = entry->score;
			Move hashedMove = entry->move;

			if (hashedKey == key)
			{
				std::cout << "Test for the key PASSED.\n" << "Original key: \n" << key << "\nHash key: \n" << hashedKey << std::endl;
			}
			else
			{
				std::cout << "Test for the key FAILED.\n" << "Original key: \n" << key << "\nHash key: \n" << hashedKey << std::endl;
			}

			if (hashedDepth == 2)
			{
				std::cout << "Test for the depth PASSED.\n" << "Original depth: 2" << "\nHash key: " << hashedDepth << std::endl;
			}
			else
			{
				std::cout << "Test for the depth FAILED.\n" << "Original depth: 2" << "\nHash key: " << hashedDepth << std::endl;
			}

			if (hashedType == LOWER_BOUND)
			{
				std::cout << "Test for the type PASSED.\n" << "Original type: 2" << "\nHash type: " << hashedType << std::endl;
			}
			else
			{
				std::cout << "Test for the type FAILED.\n" << "Original type: 2" << "\nHash type: " << hashedType << std::endl;
			}

			if (hashedScore == 200)
			{
				std::cout << "Test for the score PASSED.\n" << "Original score: 200" << "\nHash score: " << hashedScore << std::endl;
			}
			else
			{
				std::cout << "Test for the score FAILED.\n" << "Original score: 200" << "\nHash score: " << hashedScore << std::endl;
			}

			if (hashedMove == uci::uciToMove(board, "d5e4"))
			{
				std::cout << "Test for the move PASSED.\n" << "Original move: d5e4" << "\nHash move: " << hashedMove << std::endl;
			}
			else
			{
				std::cout << "Test for the move FAILED.\n" << "Original move: d5e4" << "\nHash move: " << hashedMove << std::endl;
			}

			board.setFen("rnbqkbnr/pppppppp/8/8/8/8/PPPPPPPP/RNBQKBNR w KQkq - 0 1");
=======
			nnTest(board);
>>>>>>> 8a6f8ab1
		}
		else if (token == "test")
		{
			testCommand();
		}

	} while (token != "quit");

	return 0;
}

<<<<<<< HEAD
void uciRunner::run_benchmark() {//Setting up the bench Board
	Board benchBoard;

	//Setting up the clock 
	auto start = std::chrono::high_resolution_clock::now();

	//Reseting the nodes
	seracher.nodes = 0;

	//Looping over all bench positions
	for (const auto& test : testStrings) {
		benchBoard.setFen(test);
		seracher.pvs(-infinity, infinity, benchDepth, 0, benchBoard);
	}

	auto end = std::chrono::high_resolution_clock::now();

	//Calculates the total time used
	std::chrono::duration<double, std::milli> timeElapsed = end - start;
	int timeInMs = static_cast<int>(timeElapsed.count());

	//calculates the Nodes per Second
	int NPS = static_cast<int>(seracher.nodes / timeElapsed.count() * 1000);

	//Prints out the final bench 
	std::cout << "Time  : " << timeInMs << " ms\nNodes : " << seracher.nodes << "\nNPS   : " << NPS << std::endl;
}

=======
>>>>>>> 8a6f8ab1
int getTime()
{
	return timeLeft;
}

int getIncrement()
{
	return increment;
}<|MERGE_RESOLUTION|>--- conflicted
+++ resolved
@@ -9,11 +9,7 @@
 using namespace chess;
 
 Search seracher;
-<<<<<<< HEAD
 tt transpositionTabel(8);
-=======
-tt transpositionTabel(64);
->>>>>>> 8a6f8ab1
 uciRunner mainRunner;
 psqt bouns;
 
@@ -34,7 +30,6 @@
 
 	//Disable FRC (Fisher-Random-Chess)
 	board.set960(false);
-<<<<<<< HEAD
 	transpositionTabel.setSize(8);
 	if (argc > 1 && strcmp(argv[1], "bench") == 0)
 	{
@@ -42,23 +37,7 @@
 		return 0;
 	}
 
-=======
-
-	//Load the neural network
-	LoadNetwork();
-
-	//Move this above the checking for a bench command
-	transpositionTabel.setSize(8);
-
-	//Check for an incoming bench command
-	if (argc > 1 && strcmp(argv[1], "bench") == 0)
-	{
-		run_benchmark();
-		return 0;
-	}
-
 	//Main UCI-Loop
->>>>>>> 8a6f8ab1
 	do
 	{
 		if (argc == 1 && !getline(std::cin, cmd))
@@ -216,7 +195,6 @@
 		}
 		else if (token == "nn")
 		{
-<<<<<<< HEAD
 			//Set up a unice position
 			board.setFen("3N4/2p5/5K2/k1PB3p/3Pr3/1b5p/6p1/5nB1 w - - 0 1");
 			std::uint64_t key = board.zobrist();
@@ -286,9 +264,6 @@
 			}
 
 			board.setFen("rnbqkbnr/pppppppp/8/8/8/8/PPPPPPPP/RNBQKBNR w KQkq - 0 1");
-=======
-			nnTest(board);
->>>>>>> 8a6f8ab1
 		}
 		else if (token == "test")
 		{
@@ -300,7 +275,6 @@
 	return 0;
 }
 
-<<<<<<< HEAD
 void uciRunner::run_benchmark() {//Setting up the bench Board
 	Board benchBoard;
 
@@ -329,8 +303,6 @@
 	std::cout << "Time  : " << timeInMs << " ms\nNodes : " << seracher.nodes << "\nNPS   : " << NPS << std::endl;
 }
 
-=======
->>>>>>> 8a6f8ab1
 int getTime()
 {
 	return timeLeft;
