--- conflicted
+++ resolved
@@ -37,15 +37,9 @@
     ~tt();
 
     void storeEvaluation(std::uint64_t key, short depth, short type, int score, Move move, int eval);
-<<<<<<< HEAD
     Hash* getHash(std::uint64_t zobristKey);
     std::uint64_t getSize() const;
     void setSize(std::uint64_t MB);
-=======
-    Hash* getHash(uint64_t key);
-    uint64_t getSize() const;
-    void setSize(uint64_t MB);
->>>>>>> 8a6f8ab1
 
     void clear();
     int estimateHashfull() const;
@@ -83,10 +77,5 @@
 private:
     std::uint64_t size;
     Hash *table;
-
-<<<<<<< HEAD
     void init(std::uint64_t MB);
-=======
-    void init(uint64_t MB);
->>>>>>> 8a6f8ab1
 };